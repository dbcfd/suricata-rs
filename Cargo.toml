[package]
name = "suricata-ipc"
<<<<<<< HEAD
version = "0.16.0"
authors = ["dbcfd <bdbrowning2@gmail.com>"]
=======
version = "0.15.4"
authors = ["dbcfd <bdbrowning2@gmail.com>", "kornstar11 <ben@protectwise.com>"]
>>>>>>> d9fa8f50
edition = "2018"
description = "Library for sending packets to suricata and receiving output."
license = "MIT OR Apache-2.0"
repository = "https://github.com/protectwise/suricata-ipc/"
readme = "README.md"
keywords=["pcap","packet","network"]
categories=["encoding","network-programming","parsing"]
exclude = ["resources/*.pcap"]

[dependencies]
askama = "0.10"
chrono = "0.4"
lazy_static = "1.4"
libc = "0.2"
log = "0.4"
packet-ipc = "0.14"
pin-project = "0.4"
prost = { version = "0.6", optional = true }
prost-types = { version = "0.6", optional = true }
regex = "1.3"
rdkafka = { version = "0.24", optional = true }
serde = { version = "1.0", features = ["derive"] }
serde_json = "1.0"
smol = "1.2"
thiserror = "1"
tonic = { version = "0.2", optional = true }

[dev-dependencies]
async-trait = "0.1"
criterion = "0.2"
env_logger = "0.7"
futures = "0.3"
net-parser-rs = "0.2"
tempfile = "3.0"

[build-dependencies]
tonic-build = { version = "0.2", optional = true }

[features]
default = []
protobuf = ["prost", "prost-types", "tonic", "tonic-build"]
kafka = ["rdkafka"]

[[bench]]
path = "benches/bench.rs"
name = "benches"
harness = false<|MERGE_RESOLUTION|>--- conflicted
+++ resolved
@@ -1,12 +1,7 @@
 [package]
 name = "suricata-ipc"
-<<<<<<< HEAD
 version = "0.16.0"
-authors = ["dbcfd <bdbrowning2@gmail.com>"]
-=======
-version = "0.15.4"
 authors = ["dbcfd <bdbrowning2@gmail.com>", "kornstar11 <ben@protectwise.com>"]
->>>>>>> d9fa8f50
 edition = "2018"
 description = "Library for sending packets to suricata and receiving output."
 license = "MIT OR Apache-2.0"
