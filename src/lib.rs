--- conflicted
+++ resolved
@@ -65,12 +65,8 @@
 
 pub mod prelude {
     pub use super::config::{
-<<<<<<< HEAD
-        Config, DumpAllHeaders, EveConfiguration, HttpConfig, InternalIps, Redis, Uds,
-=======
         Config, ConfigReader, Custom, CustomOption, DumpAllHeaders, EveConfiguration, HttpConfig,
-        ReaderMessageType, Redis, Uds,
->>>>>>> de40443a
+        ReaderMessageType, Redis, Uds, InternalIps
     };
     pub use super::errors::Error;
     pub use super::eve::*;
